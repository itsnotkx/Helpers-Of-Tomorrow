--- conflicted
+++ resolved
@@ -57,40 +57,6 @@
 #             logger.warning(f"No schedules found for user: {user_email}")
 #             return {"schedules": []}
        
-<<<<<<< HEAD
-        schedules = []
-        for schedule in schedules_resp.data:
-            seniors = schedule.get("seniors", {})
-            coords = seniors.get("coords")
-
-            if coords:
-                try:
-                    lat, lng = coords["lat"], coords["lng"]
-                    location = geolocator.reverse((lat, lng), language="en")
-                    # Replace coords with readable string
-                    seniors["coords"] = location.address
-                except Exception as e:
-                    seniors["coords"] = None  # fallback
-
-            schedules.append({
-                "aid": schedule["aid"],
-                # "vid": schedule["vid"],
-                # "sid": schedule["sid"],
-                "date": schedule["date"],
-                "start_time": schedule["start_time"],
-                "end_time": schedule["end_time"],
-                "is_acknowledged": schedule["is_acknowledged"],
-                # "volunteer_email": schedule["volunteer_email"],
-                "senior_name": seniors["name"],
-                "address": seniors.get("coords"),
-            })
-
-        return {"data": schedules}
-
-    except Exception as e:
-        logger.error(f"Error in get_user_schedules: {str(e)}", exc_info=True)
-        return {"schedules": []}
-=======
 #         schedules = []
 #         for schedule in schedules_resp.data:
 #             seniors = schedule.get("seniors", {})
@@ -123,7 +89,6 @@
 #     except Exception as e:
 #         logger.error(f"Error in get_user_schedules: {str(e)}", exc_info=True)
 #         return {"schedules": []}
->>>>>>> 6d88f1a5
 
 def send_schedule_notifications(schedules, volunteers, seniors):
     """
