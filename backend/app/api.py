--- conflicted
+++ resolved
@@ -40,13 +40,12 @@
     logger.info(f"Fetched {len(response.data)} volunteers")
     return {"volunteers": response.data}
 
-<<<<<<< HEAD
 @app.get("/dl/{user_email}")
 def get_user_schedules(user_email: str):
     response = supabase.table("volunteers").select("*, constituency(centre_lat, centre_long)").eq("email", user_email).execute()
     logger.info(f"Fetched DL information for user {user_email}")
     return {"dl_info": response.data}
-=======
+
 @app.get("/assignments")
 def get_assignments():
     response = supabase.table("assignments").select("*").execute()
@@ -79,7 +78,6 @@
             tables_info[table_name] = {"error": str(e)}
     
     return tables_info
->>>>>>> 6d88f1a5
 
 if __name__ == "__main__":
     uvicorn.run("api:app", port=8000, reload=True)