<<<<<<< HEAD
"use client"

import { useState, useEffect } from "react"
import { Card, CardContent, CardHeader, CardTitle } from "@/components/ui/card"
import { Badge } from "@/components/ui/badge"
import { Button } from "@/components/ui/button"
import { Dialog, DialogContent, DialogHeader, DialogTitle, DialogTrigger } from "@/components/ui/dialog"
import { MapPin, Users, Calendar, AlertTriangle, Activity, ChevronDown, ChevronUp } from "lucide-react"
import { InteractiveMap } from "@/components/interactive-map"
import { ScheduleInterface } from "@/components/schedule-interface"
import { DashboardHeader } from "@/components/dashboard-header"
import { useRef } from "react"
import { useUser } from "@clerk/nextjs"
// import { useOrganization } from "@clerk/nextjs"
// import { useRouter } from "next/navigation"

=======
"use client";

import { useState, useEffect } from "react";
import { Card, CardContent, CardHeader, CardTitle } from "@/components/ui/card";
import { Badge } from "@/components/ui/badge";
import { Button } from "@/components/ui/button";
import {
  Dialog,
  DialogContent,
  DialogHeader,
  DialogTitle,
  DialogTrigger,
} from "@/components/ui/dialog";
import {
  MapPin,
  Users,
  Calendar,
  AlertTriangle,
  Activity,
  ChevronDown,
  ChevronUp,
} from "lucide-react";
import { InteractiveMap } from "@/components/interactive-map";
import { ScheduleInterface } from "@/components/schedule-interface";
import { DashboardHeader } from "@/components/dashboard-header";
import { useRef } from "react";
// import { useOrganization } from "@clerk/nextjs"
// import { useRouter } from "next/navigation"

// Add neighbourhood mapping
const SINGAPORE_NEIGHBOURHOODS = {
  yishun: [103.8454, 1.4382],
  tampines: [103.9568, 1.3496],
  jurong: [103.7436, 1.3404],
  bedok: [103.9273, 1.3236],
  hougang: [103.8924, 1.3612],
  sembawang: [103.8184, 1.4491],
  woodlands: [103.789, 1.4382],
  angMoKio: [103.8454, 1.3691],
  bishan: [103.8454, 1.3506],
  punggol: [103.9021, 1.4043],
  toapayoh: [103.8476, 1.3343],
  clementi: [103.7649, 1.3162],
  pasirRis: [103.9492, 1.3721],
  serangoon: [103.8698, 1.3554],
  bukit_batok: [103.7437, 1.3587],
  choa_chu_kang: [103.7444, 1.384],
  bukit_panjang: [103.7718, 1.3774],
  queenstown: [103.8057, 1.2966],
  kallang: [103.8614, 1.3111],
  marine_parade: [103.9057, 1.3017],
} as const;

type NeighbourhoodKey = keyof typeof SINGAPORE_NEIGHBOURHOODS;

>>>>>>> 6d88f1a5
interface Senior {
  uid: string;
  name: string;
  coords: { lat: number; lng: number };
  physical?: number;
  mental?: number;
  community?: number;
  last_visit?: string;
  cluster?: number;
  overall_wellbeing: 1 | 2 | 3;
}

interface Assessment {
  uid: string;
  risk: number;
  priority: "HIGH" | "MEDIUM" | "LOW";
  needscare: boolean;
}

interface Assignment {
  volunteer: string;
  cluster: string;
  distance: number;
}

interface Volunteer {
  vid: string;
  name: string;
  coords: { lat: number; lng: number };
  skill: number;
  available: boolean | string[];
}

interface Schedule {
  volunteer: string;
  senior: string;
  cluster: number;
  date: string;
  start_time: string;
  end_time: string;
  priority_score: number;
}

<<<<<<< HEAD
export default function VolunteerDashboard() {
  const [userCoordinates, setUserCoordinates] = useState<[number, number] | null>(null)
  const [constituency_name, setConstituencyName] = useState<string | null>(null)
  const [seniors, setSeniors] = useState<Senior[]>([])
  const [volunteers, setVolunteers] = useState<Volunteer[]>([])
  const [assignments, setAssignments] = useState<Assignment[]>([])
  const [schedules, setSchedules] = useState<Schedule[]>([])
  const [assessments, setAssessments] = useState<Assessment[]>([])
  const [loading, setLoading] = useState(true)
  const [isMapCollapsed, setIsMapCollapsed] = useState(false)
  const [isScheduleCollapsed, setIsScheduleCollapsed] = useState(false)
  const [isAssignmentsCollapsed, setIsAssignmentsCollapsed] = useState(false)
  const [showHighRiskModal, setShowHighRiskModal] = useState(false)
  const [highlightedSeniorId, setHighlightedSeniorId] = useState<string | null>(null)
  const [highlightedVolunteerId, setHighlightedVolunteerId] = useState<string | null>(null)
  const [seniorMarkerElements, setSeniorMarkerElements] = useState<Map<string, HTMLElement>>(new Map())
  const [volunteerMarkerElements, setVolunteerMarkerElements] = useState<Map<string, HTMLElement>>(new Map())
  const mapRef = useRef<mapboxgl.Map | null>(null)
=======
const getNeighbourhoodDisplayName = (key: NeighbourhoodKey): string => {
  const names: Record<NeighbourhoodKey, string> = {
    yishun: "Yishun",
    tampines: "Tampines",
    jurong: "Jurong",
    bedok: "Bedok",
    hougang: "Hougang",
    sembawang: "Sembawang",
    woodlands: "Woodlands",
    angMoKio: "Ang Mo Kio",
    bishan: "Bishan",
    punggol: "Punggol",
    toapayoh: "Toa Payoh",
    clementi: "Clementi",
    pasirRis: "Pasir Ris",
    serangoon: "Serangoon",
    bukit_batok: "Bukit Batok",
    choa_chu_kang: "Choa Chu Kang",
    bukit_panjang: "Bukit Panjang",
    queenstown: "Queenstown",
    kallang: "Kallang",
    marine_parade: "Marine Parade",
  };
  return names[key];
};

export default function VolunteerDashboard() {
  const [selectedNeighbourhood, setSelectedNeighbourhood] =
    useState<NeighbourhoodKey>("sembawang");
  const [seniors, setSeniors] = useState<Senior[]>([]);
  const [volunteers, setVolunteers] = useState<Volunteer[]>([]);
  const [assignments, setAssignments] = useState<Assignment[]>([]);
  const [schedules, setSchedules] = useState<Schedule[]>([]);
  const [assessments, setAssessments] = useState<Assessment[]>([]);
  const [loading, setLoading] = useState(true);
  const [isMapCollapsed, setIsMapCollapsed] = useState(false);
  const [isScheduleCollapsed, setIsScheduleCollapsed] = useState(false);
  const [isAssignmentsCollapsed, setIsAssignmentsCollapsed] = useState(false);
  const [showHighRiskModal, setShowHighRiskModal] = useState(false);
  const [highlightedSeniorId, setHighlightedSeniorId] = useState<string | null>(
    null
  );
  const [highlightedVolunteerId, setHighlightedVolunteerId] = useState<
    string | null
  >(null);
  const [seniorMarkerElements, setSeniorMarkerElements] = useState<
    Map<string, HTMLElement>
  >(new Map());
  const [volunteerMarkerElements, setVolunteerMarkerElements] = useState<
    Map<string, HTMLElement>
  >(new Map());
  const mapRef = useRef<mapboxgl.Map | null>(null);
  // const { isLoaded, membership } = useOrganization()
  // const router = useRouter()
  const wellbeingLabels: Record<number, string> = {
    1: "Very Poor",
    2: "Poor",
    3: "Normal",
    4: "Good",
    5: "Very Good",
  };
>>>>>>> 6d88f1a5


    const loadDashboardData = async () => {
    try {
      setLoading(true);
      const BASE_URL = "http://localhost:8000";

      const [seniorsRes, volunteersRes, assignmentsRes] = await Promise.all([
        fetch(`${BASE_URL}/seniors`).then((r) => r.json()),
        fetch(`${BASE_URL}/volunteers`).then((r) => r.json()),
        fetch(`${BASE_URL}/assignments`).then((r) => r.json()),
      ]);

      setSeniors(seniorsRes.seniors);
      setVolunteers(volunteersRes.volunteers);
      setAssignments(assignmentsRes.assignments);

      // Derive assessments from seniors data
      const derivedAssessments = seniorsRes.seniors.map((senior: Senior) => ({
        uid: senior.uid,
        risk: senior.overall_wellbeing,
        priority:
          senior.overall_wellbeing === 1
            ? "HIGH"
            : senior.overall_wellbeing === 2
            ? "MEDIUM"
            : "LOW",
        needscare: senior.overall_wellbeing <= 2,
      }));
      setAssessments(derivedAssessments);

      // Derive schedules from assignments data
      const derivedSchedules = assignmentsRes.assignments.map(
        (assignment: any) => ({
          volunteer:
            assignment.vid || assignment.volunteer_id || assignment.volunteer,
          senior: assignment.sid || assignment.senior_id || assignment.senior,
          cluster: assignment.cluster_id || assignment.cluster,
          date:
            assignment.date ||
            assignment.scheduled_date ||
            new Date().toISOString().split("T")[0],
          start_time: assignment.start_time || "09:00",
          end_time: assignment.end_time || "10:00",
          priority_score: assignment.priority_score || 1,
        })
      );
      setSchedules(derivedSchedules);
    } catch (err) {
      console.error("Failed to load dashboard data", err);
    } finally {
      setLoading(false);
    }
  };

  useEffect(() => {
    loadDashboardData()
  }, [])

  const { isLoaded, isSignedIn, user } = useUser();
  const [dlisLoading, setDLIsLoading] = useState(true)
  const [userSchedule, setUserSchedule] = useState<Volunteer>();
    useEffect(() => {
        if (user?.primaryEmailAddress?.emailAddress) {
            fetch_dl_details(user.primaryEmailAddress.emailAddress)
        } 
    }, [isLoaded, isSignedIn, user])

  async function fetch_dl_details(email: string ) {
    try {
        setDLIsLoading(true)
        const BASE_URL = "http://localhost:8000"
        console.log(email)
        if (email != "") {
            const res = await fetch(`${BASE_URL}/dl/${email}`, {
            method: "GET",
            headers: {
                "Content-Type": "application/json",
            },
        }).then((res) => res.json())

        console.log("Fetched user information:", res.dl_info[0])
        if (res.dl_info[0] != null) {
            if (res.dl_info[0].coords) {
                setUserCoordinates([res.dl_info[0].coords.lng, res.dl_info[0].coords.lat])
            }
            if (res.dl_info[0].constituency_name) {
                setConstituencyName(res.dl_info[0].constituency_name)
            }
        }
        
    }
    } catch (error) {
        console.error("Error fetching schedules:", error)
    } finally {
        setDLIsLoading(false)
    }
}

    if (!isLoaded || dlisLoading) {
    return (
        <div className="flex justify-center items-center min-h-screen">
            <div className="text-center">
                <h1 className="text-2xl font-bold mb-4">Loading Dashboard...</h1>
                <div className="animate-spin rounded-full h-12 w-12 border-b-2 border-gray-900 mx-auto"></div>
            </div>
        </div>
    )
  }
  
   // const { isLoaded, membership } = useOrganization()
  // const router = useRouter()
  const wellbeingLabels: Record<number, string> = {
    1: "Very Poor",
    2: "Poor",
    3: "Normal",
    4: "Good",
    5: "Very Good",
  }



  // Function to handle volunteer card click
  const handleVolunteerCardClick = (volunteerId: string) => {
    const volunteer = volunteers.find((v) => v.vid === volunteerId);
    if (!volunteer) return;

    // Set highlighted volunteer
    setHighlightedVolunteerId(volunteerId);

    // Expand map if collapsed
    if (isMapCollapsed) {
      setIsMapCollapsed(false);
    }

    // Clear any senior highlights
    setHighlightedSeniorId(null);

    // Find the volunteer's marker and click it to show popup
    setTimeout(() => {
      const markerEl = volunteerMarkerElements.get(volunteerId);
      if (markerEl) {
        markerEl.click();
      }

      // Fly to volunteer's location
      if (mapRef.current) {
        mapRef.current.flyTo({
          center: [volunteer.coords.lng, volunteer.coords.lat],
          zoom: 18,
          essential: true,
        });
      }
    }, 100); // Small delay to ensure map is expanded
  };

  // Function to handle senior card click
  const handleSeniorCardClick = (seniorId: string) => {
    const senior = seniors.find((s) => s.uid === seniorId);
    if (!senior) return;

    // Set highlighted senior
    setHighlightedSeniorId(seniorId);

    // Expand map if collapsed
    if (isMapCollapsed) {
      setIsMapCollapsed(false);
    }

    // Clear any volunteer highlights
    setHighlightedVolunteerId(null);

    // Find the senior's marker and click it to show popup
    setTimeout(() => {
      const markerEl = seniorMarkerElements.get(seniorId);
      if (markerEl) {
        markerEl.click();
      }

      // Fly to senior's location
      if (mapRef.current) {
        mapRef.current.flyTo({
          center: [senior.coords.lng, senior.coords.lat],
          zoom: 18,
          essential: true,
        });
      }
    }, 100); // Small delay to ensure map is expanded
  };

  // useEffect(() => {
  //   if (membership != undefined && membership.role == 'org:member') {
  //     router.push('/volunteer')
  //   }
  // }, [isLoaded, membership])

<<<<<<< HEAD

=======
  useEffect(() => {
    loadDashboardData();
  }, []);
>>>>>>> 6d88f1a5

  const levels: Record<1 | 2 | 3, string> = {
    3: "LOW", // Changed: wellbeing 3 = priority LOW
    2: "MEDIUM", // Changed: wellbeing 2 = priority MEDIUM
    1: "HIGH", // Changed: wellbeing 1 = priority HIGH
  };

  const highPrioritySeniors = seniors.filter(
    (s) => levels[s.overall_wellbeing] === "HIGH"
  );
  const highRiskCount = highPrioritySeniors.length;
  const activeVolunteers = volunteers.filter(
    (v) => Array.isArray(v.available) && v.available.length > 0
  ).length;
  const todaySchedules = schedules.filter(
    (s) => new Date(s.start_time).toDateString() === new Date().toDateString()
  );

  // if (!isLoaded) {
  //     return <div className="flex justify-center items-center min-h-screen">Loading...</div>
  //   }

  // if (!membership) {
  //   return <div className="flex justify-center items-center min-h-screen">You are not a member of this organization.</div>
  // }



  return (
    <div className="min-h-screen bg-background">
      <DashboardHeader
        title="Senior Care Volunteer Dashboard"
<<<<<<< HEAD
        subtitle={`Managing care for ${constituency_name ? constituency_name : "Unknown Constituency"}`}
        selectedDistrict={constituency_name ? constituency_name : "Unknown Constituency"}
=======
        subtitle={`Managing care for ${getNeighbourhoodDisplayName(
          selectedNeighbourhood
        )}`}
        selectedDistrict={getNeighbourhoodDisplayName(selectedNeighbourhood)}
>>>>>>> 6d88f1a5
        needButton={true}
        textToInput="Refresh Data"
        onRefresh={loadDashboardData}
      />

      <div className="container mx-auto px-6 py-6">
        <div className="grid grid-cols-1 md:grid-cols-4 gap-6 mb-8">
          <Card>
            <CardHeader className="flex justify-between pb-2">
              <CardTitle className="text-sm font-medium">
                Total Seniors
              </CardTitle>
              <Users className="h-4 w-4 text-muted-foreground" />
            </CardHeader>
            <CardContent>
              <div className="text-2xl font-bold">{seniors.length}</div>
              <p className="text-xs text-muted-foreground">
                {highRiskCount} high risk
              </p>
            </CardContent>
          </Card>

          <Card>
            <CardHeader className="flex justify-between pb-2">
              <CardTitle className="text-sm font-medium">
                Active Volunteers
              </CardTitle>
              <Activity className="h-4 w-4 text-muted-foreground" />
            </CardHeader>
            <CardContent>
              <div className="text-2xl font-bold">{activeVolunteers}</div>
              <p className="text-xs text-muted-foreground">
                of {volunteers.length} total
              </p>
            </CardContent>
          </Card>

          <Card>
            <CardHeader className="flex justify-between pb-2">
              <CardTitle className="text-sm font-medium">
                Today's Visits
              </CardTitle>
              <Calendar className="h-4 w-4 text-muted-foreground" />
            </CardHeader>
            <CardContent>
              <div className="text-2xl font-bold">{todaySchedules.length}</div>
              <p className="text-xs text-muted-foreground">scheduled visits</p>
            </CardContent>
          </Card>

          <Dialog open={showHighRiskModal} onOpenChange={setShowHighRiskModal}>
            <DialogTrigger asChild>
              <Card className="cursor-pointer hover:bg-muted/50 transition-colors">
                <CardHeader className="flex justify-between pb-2">
                  <CardTitle className="text-sm font-medium">
                    High Priority
                  </CardTitle>
                  <AlertTriangle className="h-4 w-4 text-destructive" />
                </CardHeader>
                <CardContent>
                  <div className="text-2xl font-bold text-destructive">
                    {highRiskCount}
                  </div>
                  <p className="text-xs text-muted-foreground">
                    need immediate care
                  </p>
                </CardContent>
              </Card>
            </DialogTrigger>
            <DialogContent className="max-w-2xl max-h-[80vh] overflow-y-auto">
              <DialogHeader>
                <DialogTitle className="flex items-center gap-2">
                  <AlertTriangle className="h-5 w-5 text-destructive" />
                  High Risk Seniors ({highRiskCount})
                </DialogTitle>
              </DialogHeader>
              <div className="space-y-4">
                {highPrioritySeniors.length === 0 ? (
                  <p className="text-muted-foreground text-center py-8">
                    No high-risk seniors at this time.
                  </p>
                ) : (
                  highPrioritySeniors.map((senior) => (
                    <div
                      key={senior.uid}
                      className="cursor-pointer rounded-lg border border-purple-500 p-4 hover:bg-purple-50 transition"
                      onClick={() => {
                        handleSeniorCardClick(senior.uid);
                        setShowHighRiskModal(false); // Close the modal
                      }}
                    >
                      <Card
                        key={senior.uid}
                        className="border-l-4 border-l-destructive"
                      >
                        <CardContent className="pt-4">
                          <div className="flex justify-between items-start mb-3">
                            <div>
                              <h3 className="font-semibold text-lg">
                                {senior.name || `Senior ${senior.uid}`}
                              </h3>
                              <p className="text-sm text-muted-foreground">
                                ID: {senior.uid}
                              </p>
                            </div>
                            <Badge variant="destructive">HIGH RISK</Badge>
                          </div>

                          <div className="grid grid-cols-2 gap-4 mb-3">
                            <div>
                              <p className="text-sm font-medium">
                                Physical Health
                              </p>
                              <p className="text-sm text-muted-foreground">
                                {senior.physical
                                  ? `${wellbeingLabels[6 - senior.physical]}`
                                  : "Not assessed"}
                              </p>
                            </div>
                            <div>
                              <p className="text-sm font-medium">
                                Mental Health
                              </p>
                              <p className="text-sm text-muted-foreground">
                                {senior.mental
                                  ? `${wellbeingLabels[6 - senior.mental]}`
                                  : "Not assessed"}
                              </p>
                            </div>
                            <div>
                              <p className="text-sm font-medium">
                                Community Support
                              </p>
                              <p className="text-sm text-muted-foreground">
                                {senior.community
                                  ? `${wellbeingLabels[6 - senior.community]}`
                                  : "Not assessed"}
                              </p>
                            </div>
                            <div>
                              <p className="text-sm font-medium">Last Visit</p>
                              <p className="text-sm text-muted-foreground">
                                {senior.last_visit
                                  ? new Date(
                                      senior.last_visit
                                    ).toLocaleDateString()
                                  : "Never"}
                              </p>
                            </div>
                          </div>

                          <div className="flex justify-between items-center">
                            <div>
                              <p className="text-sm font-medium">Location</p>
                              <p className="text-sm text-muted-foreground">
                                {senior.coords.lat.toFixed(4)},{" "}
                                {senior.coords.lng.toFixed(4)}
                              </p>
                            </div>
                            {senior.cluster && (
                              <Badge variant="outline">
                                Cluster {senior.cluster}
                              </Badge>
                            )}
                          </div>
                        </CardContent>
                      </Card>
                    </div>
                  ))
                )}
              </div>
            </DialogContent>
          </Dialog>
        </div>

        <div className="lg:col-span-2 mb-8">
          <CardHeader className="flex justify-between">
            <CardTitle className="flex items-center gap-2">
              <MapPin className="h-5 w-5" /> District Map & Clusters
            </CardTitle>
            <Button
              variant="ghost"
              size="sm"
              onClick={() => setIsMapCollapsed(!isMapCollapsed)}
            >
              {isMapCollapsed ? (
                <ChevronDown className="h-4 w-4" />
              ) : (
                <ChevronUp className="h-4 w-4" />
              )}
            </Button>
          </CardHeader>
          {!isMapCollapsed && (
            <CardContent>
              <InteractiveMap
                // seniors={seniors}
                // volunteers={volunteers}
                // assignments={assignments}
                // schedules={schedules}
                highlightedSeniorId={highlightedSeniorId}
                // highlightedVolunteerId={highlightedVolunteerId}
                onMapUnfocus={() => {
                  setHighlightedSeniorId(null);
                  setHighlightedVolunteerId(null);
                }}
<<<<<<< HEAD
                centerCoordinates={userCoordinates ? userCoordinates : undefined}
=======
                centerCoordinates={
                  selectedNeighbourhood
                    ? (SINGAPORE_NEIGHBOURHOODS[selectedNeighbourhood] as [
                        number,
                        number
                      ])
                    : undefined
                }
>>>>>>> 6d88f1a5
                // onSeniorClick={() => setExpandedDay(null)} // <-- This closes the expanded card
                // seniorMarkerElements={seniorMarkerElements}
                // setSeniorMarkerElements={setSeniorMarkerElements}
                // volunteerMarkerElements={volunteerMarkerElements}
                // setVolunteerMarkerElements={setVolunteerMarkerElements}
                // mapRef={mapRef}
              />
            </CardContent>
          )}
        </div>
        <Card className={`lg:col-span-2 ${!isScheduleCollapsed ? "pb-0" : ""}`}>
          <CardHeader className="flex justify-between">
            <CardTitle className="flex items-center gap-2">
              <Calendar className="h-5 w-5" /> Scheduling Overview
            </CardTitle>
            <Button
              variant="ghost"
              size="sm"
              onClick={() => setIsScheduleCollapsed(!isScheduleCollapsed)}
            >
              {isScheduleCollapsed ? (
                <ChevronDown className="h-4 w-4" />
              ) : (
                <ChevronUp className="h-4 w-4" />
              )}
            </Button>
          </CardHeader>
          {!isScheduleCollapsed && (
            <ScheduleInterface assignments={assignments} />
          )}
        </Card>
        <Card className="mt-6">
          <CardHeader className="flex justify-between">
            <CardTitle>Volunteer Dashboard</CardTitle>
            <Button
              variant="ghost"
              size="sm"
              onClick={() => setIsAssignmentsCollapsed(!isAssignmentsCollapsed)}
            >
              {isAssignmentsCollapsed ? (
                <ChevronDown className="h-4 w-4" />
              ) : (
                <ChevronUp className="h-4 w-4" />
              )}
            </Button>
          </CardHeader>
          {!isAssignmentsCollapsed && (
            <CardContent>
              <div className="grid grid-cols-1 md:grid-cols-2 lg:grid-cols-3 gap-4">
                {volunteers.map((v, i) => {
                  const assigned = assignments.filter(
                    (a) => a.volunteer === v.vid
                  );
                  const numSeniors = schedules.filter(
                    (s) => s.volunteer === v.vid
                  ).length;
                  const cluster = assigned[0]?.cluster ?? "-";
                  const distance = assigned[0]?.distance ?? "N/A";
                  const isHighlighted = highlightedVolunteerId === v.vid;

                  return (
                    <div
                      key={i}
                      className={`p-4 border rounded-lg cursor-pointer hover:bg-muted transition ${
                        isHighlighted
                          ? "border-blue-500 bg-blue-50 shadow-lg"
                          : ""
                      }`}
                      onClick={() => handleVolunteerCardClick(v.vid)}
                    >
                      <div className="flex justify-between mb-2">
                        <h4 className="font-medium">
                          {v.name || "Unknown Volunteer"}
                        </h4>
                        <Badge variant="secondary" className="h-6">
                          Cluster {cluster}
                        </Badge>
                      </div>
                      <p className="text-sm text-muted-foreground">
                        Seniors Assigned: {numSeniors}
                      </p>
                      <p className="text-sm text-muted-foreground">
                        Skill Level: {v.skill ?? "N/A"}
                      </p>
                      <p className="text-sm text-muted-foreground">
                        Distance to Cluster: {distance} km
                      </p>
                      {isHighlighted && (
                        <div className="text-xs text-blue-600 mt-2 font-medium">
                          📍 Located on map
                        </div>
                      )}
                    </div>
                  );
                })}
              </div>
            </CardContent>
          )}
        </Card>
      </div>
    </div>
  );
}
<|MERGE_RESOLUTION|>--- conflicted
+++ resolved
@@ -1,21 +1,3 @@
-<<<<<<< HEAD
-"use client"
-
-import { useState, useEffect } from "react"
-import { Card, CardContent, CardHeader, CardTitle } from "@/components/ui/card"
-import { Badge } from "@/components/ui/badge"
-import { Button } from "@/components/ui/button"
-import { Dialog, DialogContent, DialogHeader, DialogTitle, DialogTrigger } from "@/components/ui/dialog"
-import { MapPin, Users, Calendar, AlertTriangle, Activity, ChevronDown, ChevronUp } from "lucide-react"
-import { InteractiveMap } from "@/components/interactive-map"
-import { ScheduleInterface } from "@/components/schedule-interface"
-import { DashboardHeader } from "@/components/dashboard-header"
-import { useRef } from "react"
-import { useUser } from "@clerk/nextjs"
-// import { useOrganization } from "@clerk/nextjs"
-// import { useRouter } from "next/navigation"
-
-=======
 "use client";
 
 import { useState, useEffect } from "react";
@@ -71,7 +53,6 @@
 
 type NeighbourhoodKey = keyof typeof SINGAPORE_NEIGHBOURHOODS;
 
->>>>>>> 6d88f1a5
 interface Senior {
   uid: string;
   name: string;
@@ -115,26 +96,6 @@
   priority_score: number;
 }
 
-<<<<<<< HEAD
-export default function VolunteerDashboard() {
-  const [userCoordinates, setUserCoordinates] = useState<[number, number] | null>(null)
-  const [constituency_name, setConstituencyName] = useState<string | null>(null)
-  const [seniors, setSeniors] = useState<Senior[]>([])
-  const [volunteers, setVolunteers] = useState<Volunteer[]>([])
-  const [assignments, setAssignments] = useState<Assignment[]>([])
-  const [schedules, setSchedules] = useState<Schedule[]>([])
-  const [assessments, setAssessments] = useState<Assessment[]>([])
-  const [loading, setLoading] = useState(true)
-  const [isMapCollapsed, setIsMapCollapsed] = useState(false)
-  const [isScheduleCollapsed, setIsScheduleCollapsed] = useState(false)
-  const [isAssignmentsCollapsed, setIsAssignmentsCollapsed] = useState(false)
-  const [showHighRiskModal, setShowHighRiskModal] = useState(false)
-  const [highlightedSeniorId, setHighlightedSeniorId] = useState<string | null>(null)
-  const [highlightedVolunteerId, setHighlightedVolunteerId] = useState<string | null>(null)
-  const [seniorMarkerElements, setSeniorMarkerElements] = useState<Map<string, HTMLElement>>(new Map())
-  const [volunteerMarkerElements, setVolunteerMarkerElements] = useState<Map<string, HTMLElement>>(new Map())
-  const mapRef = useRef<mapboxgl.Map | null>(null)
-=======
 const getNeighbourhoodDisplayName = (key: NeighbourhoodKey): string => {
   const names: Record<NeighbourhoodKey, string> = {
     yishun: "Yishun",
@@ -196,7 +157,6 @@
     4: "Good",
     5: "Very Good",
   };
->>>>>>> 6d88f1a5
 
 
     const loadDashboardData = async () => {
@@ -393,13 +353,9 @@
   //   }
   // }, [isLoaded, membership])
 
-<<<<<<< HEAD
-
-=======
   useEffect(() => {
     loadDashboardData();
   }, []);
->>>>>>> 6d88f1a5
 
   const levels: Record<1 | 2 | 3, string> = {
     3: "LOW", // Changed: wellbeing 3 = priority LOW
@@ -432,15 +388,10 @@
     <div className="min-h-screen bg-background">
       <DashboardHeader
         title="Senior Care Volunteer Dashboard"
-<<<<<<< HEAD
-        subtitle={`Managing care for ${constituency_name ? constituency_name : "Unknown Constituency"}`}
-        selectedDistrict={constituency_name ? constituency_name : "Unknown Constituency"}
-=======
         subtitle={`Managing care for ${getNeighbourhoodDisplayName(
           selectedNeighbourhood
         )}`}
         selectedDistrict={getNeighbourhoodDisplayName(selectedNeighbourhood)}
->>>>>>> 6d88f1a5
         needButton={true}
         textToInput="Refresh Data"
         onRefresh={loadDashboardData}
@@ -646,9 +597,6 @@
                   setHighlightedSeniorId(null);
                   setHighlightedVolunteerId(null);
                 }}
-<<<<<<< HEAD
-                centerCoordinates={userCoordinates ? userCoordinates : undefined}
-=======
                 centerCoordinates={
                   selectedNeighbourhood
                     ? (SINGAPORE_NEIGHBOURHOODS[selectedNeighbourhood] as [
@@ -657,7 +605,6 @@
                       ])
                     : undefined
                 }
->>>>>>> 6d88f1a5
                 // onSeniorClick={() => setExpandedDay(null)} // <-- This closes the expanded card
                 // seniorMarkerElements={seniorMarkerElements}
                 // setSeniorMarkerElements={setSeniorMarkerElements}
