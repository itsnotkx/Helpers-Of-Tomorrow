"use client"

import { useState, useEffect, useRef } from "react"
import mapboxgl from "mapbox-gl"
import "mapbox-gl/dist/mapbox-gl.css"

// --- TypeScript interfaces ---
interface Coord {
  lat: number
  lng: number
}
interface Senior {
  uid: string
  name: string
  coords: { lat: number; lng: number }
  physical?: number
  mental?: number
  community?: number
  last_visit?: string
  cluster?: number
  overall_wellbeing: 1 | 2 | 3
}
interface Volunteer {
  vid: string
  name: string
  coords: { lat: number; lng: number }
  skill: number
  available: boolean | string[]
}

interface Assignment {
  volunteer: string
  cluster: number
  weighted_distance?: number
}

interface Schedule {
  volunteer: string
  cluster: number
  datetime: string
  duration: number
}

interface Cluster {
  [x: string]: any
  center: Coord
  seniors: Senior[]
  radius: number
}

interface ScheduleResponse {
  schedules: Schedule[]
  clusters: Cluster[]
  cluster_density: Record<string, number>
}

const priorityColors: Record<"HIGH" | "MEDIUM" | "LOW", string> = {
  HIGH: "bg-red-500",
  MEDIUM: "bg-yellow-500",
  LOW: "bg-green-500",
}

export function InteractiveMap({
  highlightedSeniorId,
  highlightedVolunteerId,
  onMapUnfocus,
  onSeniorClick,
  seniorMarkerElements,
  setSeniorMarkerElements,
  volunteerMarkerElements,
  setVolunteerMarkerElements,
  mapRef,
}: {
  highlightedSeniorId?: string | null
  highlightedVolunteerId?: string | null
  onMapUnfocus?: () => void
  onSeniorClick?: (seniorId: string) => void
  seniorMarkerElements: Map<string, HTMLElement>
  setSeniorMarkerElements: (elements: Map<string, HTMLElement>) => void
  volunteerMarkerElements: Map<string, HTMLElement>
  setVolunteerMarkerElements: (elements: Map<string, HTMLElement>) => void
  mapRef: React.MutableRefObject<mapboxgl.Map | null>
}) {
  const mapContainer = useRef<HTMLDivElement>(null)
  const map = useRef<mapboxgl.Map | null>(null)
  const markersRef = useRef<mapboxgl.Marker[]>([])
  const popupRef = useRef<mapboxgl.Popup | null>(null)

  const [mapLoaded, setMapLoaded] = useState(false)
  const [mapError, setMapError] = useState<string | null>(null)
  const [highlightedCluster, setHighlightedCluster] = useState<number | null>(null)

  const [seniors, setSeniors] = useState<Senior[]>([])
  const [volunteers, setVolunteers] = useState<Volunteer[]>([])
  const [assignments, setAssignments] = useState<Assignment[]>([])
  const [schedules, setSchedules] = useState<Schedule[]>([])
  const [clusters, setClusters] = useState<Cluster[]>([])

  const wellbeingLabels: Record<number, string> = {
    1: "Very Poor",
    2: "Poor",
    3: "Normal",
    4: "Good",
    5: "Very Good",
    }


  // --- Fetch all data from backend ---
  useEffect(() => {
    async function loadData() {
      try {
        const [sRes, vRes, scRes] = await Promise.all([
          fetch("http://localhost:8000/seniors").catch(() => null),
          fetch("http://localhost:8000/volunteers").catch(() => null),
          fetch("http://localhost:8000/schedules").catch(() => null),
        ])

        if (sRes && vRes && scRes) {
          const seniorsData: Senior[] = (await sRes.json()).seniors || []
          const volunteersData: Volunteer[] = (await vRes.json()).volunteers || []
          const scheduleData: ScheduleResponse = await scRes.json()

          setSeniors(seniorsData)
          setVolunteers(volunteersData)
          setAssignments(scheduleData.schedules.map((s) => ({ volunteer: s.volunteer, cluster: s.cluster })))
          setSchedules(scheduleData.schedules)
          setClusters(scheduleData.clusters)
        }
      } catch (err) {
        console.error("Failed to fetch data", err)
      }
    }
    loadData()
  }, [])

  // --- Initialize Mapbox ---
  useEffect(() => {
    if (!mapContainer.current) return

    const mapboxToken = process.env.NEXT_PUBLIC_MAPBOX_TOKEN
    if (!mapboxToken) {
      setMapError("Mapbox token is required. Please set NEXT_PUBLIC_MAPBOX_TOKEN in your environment variables.")
      return
    }

    mapboxgl.accessToken = mapboxToken
    const singaporeBounds: [number, number, number, number] = [
      103.605, 1.214, // west, south
      104.045, 1.478  // east, north
    ];
    map.current = new mapboxgl.Map({
      container: mapContainer.current,
      style: "mapbox://styles/wzinl/cmf5f4has01rh01pj8ajb1993",
      center: [103.8198, 1.3521],
      zoom: 11,

      bounds: singaporeBounds
    })
    
    // Set map reference for parent component
    mapRef.current = map.current
    
    map.current.on("load", () => {
      setMapLoaded(true)
      // Add cluster circle source and layer
      if (map.current) {
        map.current.setMaxBounds(singaporeBounds);
        map.current.setMinZoom(10);
        map.current.addSource("cluster-circles", {
          type: "geojson",
          data: {
            type: "FeatureCollection",
            features: [],
          },
        });
      }
      // Add circle layer for cluster boundaries
      map.current!.addLayer({
        id: "cluster-circles-layer",
        type: "fill",
        source: "cluster-circles",
        paint: {
          "fill-color": "#8B5CF6", // Purple color matching cluster markers
          "fill-opacity": 0.2,
          "fill-outline-color": "#8B5CF6",
        },
      })

      // Add circle outline layer
      map.current!.addLayer({
        id: "cluster-circles-outline",
        type: "line",
        source: "cluster-circles",
        paint: {
          "line-color": "#8B5CF6",
          "line-width": 2,
          "line-opacity": 0.8,
        },
      })

      renderMarkers()
    })
    map.current.on("error", (e) => {
      console.error("Map error:", e)
      setMapError((e as any).message || "Failed to load map")
    })
    return () => map.current?.remove()
  }, [])

  // --- Re-render markers when data changes ---
  useEffect(() => {
    if (!map.current) return
    if (!mapLoaded) return
    markersRef.current.forEach((m) => m.remove())
    markersRef.current = []

    updateClusterCircles()

    // Cluster markers
    clusters.forEach((cluster, idx) => {
      const el = document.createElement("div")
      el.className =
        "w-10 h-10 bg-purple-500 rounded-full flex items-center justify-center text-white font-bold shadow-lg cursor-pointer relative z-10"
      el.innerText = cluster.seniors.length.toString()

      // Add hover effect to highlight corresponding circle
      el.addEventListener("mouseenter", () => {
        map.current?.setPaintProperty("cluster-circles-layer", "fill-opacity", [
          "case",
          ["==", ["get", "clusterId"], cluster.id],
          0.4, // Highlighted opacity
          0.2, // Default opacity
        ])
        map.current?.setPaintProperty("cluster-circles-outline", "line-width", [
          "case",
          ["==", ["get", "clusterId"], cluster.id],
          3, // Highlighted width
          2, // Default width
        ])
      })

      el.addEventListener("mouseleave", () => {
        map.current?.setPaintProperty("cluster-circles-layer", "fill-opacity", 0.2)
        map.current?.setPaintProperty("cluster-circles-outline", "line-width", 2)
      })

      const marker = new mapboxgl.Marker(el).setLngLat([cluster.center.lng, cluster.center.lat]).addTo(map.current!)

      el.addEventListener("click", () => {
        setHighlightedCluster(idx)

        if (popupRef.current) {
          popupRef.current.remove()
          popupRef.current = null
        }

        // Fit map to cluster bounds
        const bounds = new mapboxgl.LngLatBounds()
        cluster.seniors.forEach((senior) => {
          if (senior.coords) {
            bounds.extend([senior.coords.lng, senior.coords.lat])
          }
        })
        map.current?.fitBounds(bounds, { padding: 50 })
      })

      markersRef.current.push(marker)
    })

    // Senior markers
    seniors.forEach((s) => {
      if (!s.coords) return
      const levels = { 1: "HIGH", 2: "MEDIUM", 3: "LOW" }
      const assessment = levels[s.overall_wellbeing] || "LOW"
      const isHighlighted = s.uid === highlightedSeniorId
      const colorClass = priorityColors[(assessment || "LOW") as "HIGH" | "MEDIUM" | "LOW"]
      const sizeClass = "w-6 h-6"
      const borderClass = isHighlighted ? "border-4 border-purple-500" : "border-2 border-white"
      const boxShadow = isHighlighted ? "0 0 10px #a855f7" : "0 0 4px #888"

      const el = document.createElement("div")
      el.className = `${sizeClass} ${colorClass} rounded-full ${borderClass} shadow-md cursor-pointer flex items-center justify-center text-xs relative z-20`
      el.innerText = "👤"
      el.style.boxShadow = boxShadow

      el.addEventListener("click", (e) => {
        e.stopPropagation()
        setHighlightedCluster(null)
<<<<<<< HEAD
        showSeniorPopup(s, assessment)
        if (onSeniorClick) onSeniorClick(s.uid)
=======
        showSeniorPopup(s, assessment as "HIGH" | "MEDIUM" | "LOW")
        if (onSeniorClick) onSeniorClick(s.uid) // <-- Call the callback here
>>>>>>> 369d9611
      })

      const marker = new mapboxgl.Marker(el).setLngLat([s.coords.lng, s.coords.lat]).addTo(map.current!)
      markersRef.current.push(marker)
    })

    // Volunteer markers
    volunteers.forEach((v) => {
      if (!v.coords) return
      const isHighlighted = v.vid === highlightedVolunteerId
      const borderClass = isHighlighted ? "border-4 border-blue-500" : "border-2 border-white"
      const sizeClass = isHighlighted ? "w-8 h-8" : "w-6 h-6"
      const boxShadow = isHighlighted ? "0 0 10px #3b82f6" : "0 0 4px #888"
      
      const el = document.createElement("div")
      el.className =
        `${sizeClass} bg-blue-500 rounded-full ${borderClass} shadow-md flex items-center justify-center text-xs relative z-20 cursor-pointer`
      el.innerText = "🙋"
      el.style.boxShadow = boxShadow
      
      const marker = new mapboxgl.Marker(el).setLngLat([v.coords.lng, v.coords.lat]).addTo(map.current!)
      el.addEventListener("click", (e) => {
        e.stopPropagation()
        setHighlightedCluster(null)
        showVolunteerPopup(v)
      })
      markersRef.current.push(marker)
    })

    // Clicking elsewhere on the map unfocuses
    if (map.current && onMapUnfocus) {
      map.current.on("click", onMapUnfocus)
    }
    return () => {
      if (map.current && onMapUnfocus) {
        map.current.off("click", onMapUnfocus)
      }
    }
  }, [seniors, volunteers, clusters, highlightedSeniorId, highlightedVolunteerId, mapLoaded, highlightedCluster, onMapUnfocus, onSeniorClick])

  // --- Helper function to create circle polygon ---
  interface CircleCenter {
    0: number // lng
    1: number // lat
    length: 2
  }

  type CirclePolygon = [number, number][]

  interface CreateCirclePolygonFn {
    (
      center: CircleCenter,
      radiusKm: number,
      points?: number
    ): CirclePolygon
  }

  const createCirclePolygon: CreateCirclePolygonFn = (center, radiusKm, points = 64) => {
    const coords: CirclePolygon = []
    const distanceX = radiusKm / (111.32 * Math.cos((center[1] * Math.PI) / 180))
    const distanceY = radiusKm / 110.54

    for (let i = 0; i < points; i++) {
      const theta = (i / points) * (2 * Math.PI)
      const x = distanceX * Math.cos(theta)
      const y = distanceY * Math.sin(theta)
      coords.push([center[0] + x, center[1] + y])
    }
    coords.push(coords[0]) // Close the polygon
    return coords
  }

  // --- Update cluster circles ---
  const updateClusterCircles = () => {
    if (!map.current || !mapLoaded) return

    const features = clusters.map((cluster) => ({
      type: "Feature" as const,
      geometry: {
        type: "Polygon" as const,
        coordinates: [
          createCirclePolygon(
            [cluster.center.lng, cluster.center.lat],
            cluster.radius || 0.5, // Use the radius from backend, fallback to 0.5km
          ),
        ],
      },
      properties: {
        clusterId: cluster.id,
        seniorCount: cluster.seniors.length,
        radius: cluster.radius,
      },
    }))

    const source = map.current.getSource("cluster-circles")
    if (source && "setData" in source) {
      (source as mapboxgl.GeoJSONSource).setData({
        type: "FeatureCollection",
        features: features,
      })
    }
  }

  // --- Render all markers ---
  const renderMarkers = () => {
    if (!map.current) return
    markersRef.current.forEach((m) => m.remove())
    markersRef.current = []

    // Update cluster circles first
    updateClusterCircles()

    // Cluster markers
    clusters.forEach((cluster, idx) => {
      const el = document.createElement("div")
      el.className =
        "w-10 h-10 bg-purple-500 rounded-full flex items-center justify-center text-white font-bold shadow-lg cursor-pointer relative z-10"
      el.innerText = cluster.seniors.length.toString()

      // Add hover effect to highlight corresponding circle
      el.addEventListener("mouseenter", () => {
        map.current?.setPaintProperty("cluster-circles-layer", "fill-opacity", [
          "case",
          ["==", ["get", "clusterId"], cluster.id],
          0.4, // Highlighted opacity
          0.2, // Default opacity
        ])
        map.current?.setPaintProperty("cluster-circles-outline", "line-width", [
          "case",
          ["==", ["get", "clusterId"], cluster.id],
          3, // Highlighted width
          2, // Default width
        ])
      })

      el.addEventListener("mouseleave", () => {
        map.current?.setPaintProperty("cluster-circles-layer", "fill-opacity", 0.2)
        map.current?.setPaintProperty("cluster-circles-outline", "line-width", 2)
      })

      const marker = new mapboxgl.Marker(el).setLngLat([cluster.center.lng, cluster.center.lat]).addTo(map.current!)

      el.addEventListener("click", () => {
        setHighlightedCluster(idx)

        if (popupRef.current) {
          popupRef.current.remove()
          popupRef.current = null
        }

        // Fit map to cluster bounds
        const bounds = new mapboxgl.LngLatBounds()
        cluster.seniors.forEach((senior) => {
          if (senior.coords) {
            bounds.extend([senior.coords.lng, senior.coords.lat])
          }
        })
        map.current?.fitBounds(bounds, { padding: 50 })
      })

      markersRef.current.push(marker)
    })

    const newSeniorMap = new Map()
    const newVolunteerMap = new Map()

    // Senior markers
    seniors.forEach((s) => {
      if (!s.coords) return
      const levels = {
        1: "HIGH",
        2: "MEDIUM",
        3: "LOW"
      };
      const assessment = levels[s.overall_wellbeing] || "LOW";
      const isInHighlightedCluster =
        highlightedCluster !== null &&
        clusters[highlightedCluster]?.seniors.some((clusterSenior) => clusterSenior.uid === s.uid)
<<<<<<< HEAD
      const isHighlighted = s.uid === highlightedSeniorId
      const colorClass = priorityColors[assessment || "LOW"]
      const sizeClass = isInHighlightedCluster || isHighlighted ? "w-8 h-8" : "w-6 h-6"
      const borderClass = isHighlighted ? "border-4 border-purple-500" : isInHighlightedCluster ? "border-4 border-purple-500" : "border-2 border-white"
      const boxShadow = isHighlighted ? "0 0 10px #a855f7" : "0 0 4px #888"
=======
      const colorClass = priorityColors[(assessment || "LOW") as "HIGH" | "MEDIUM" | "LOW"]
      const sizeClass = isInHighlightedCluster ? "w-8 h-8" : "w-6 h-6"
      const borderClass = isInHighlightedCluster ? "border-4 border-purple-500" : "border-2 border-white"
>>>>>>> 369d9611

      const el = document.createElement("div")
      el.className = `${sizeClass} ${colorClass} rounded-full ${borderClass} shadow-md cursor-pointer flex items-center justify-center text-xs relative z-20`
      el.innerText = "👤"
      el.style.boxShadow = boxShadow
      
      // Store reference to this element for highlighting
      newSeniorMap.set(s.uid, el)

      const marker = new mapboxgl.Marker(el).setLngLat([s.coords.lng, s.coords.lat]).addTo(map.current!)
      el.addEventListener("click", (e) => {
        e.stopPropagation()
        setHighlightedCluster(null)
<<<<<<< HEAD
        showSeniorPopup(s, assessment)
        if (onSeniorClick) onSeniorClick(s.uid)
=======
        showSeniorPopup(s, assessment as "HIGH" | "MEDIUM" | "LOW")
>>>>>>> 369d9611
      })
      markersRef.current.push(marker)
    })

    // Volunteer markers
    volunteers.forEach((v) => {
      if (!v.coords) return
      const isHighlighted = v.vid === highlightedVolunteerId
      const borderClass = isHighlighted ? "border-4 border-blue-500" : "border-2 border-white"
      const sizeClass = isHighlighted ? "w-8 h-8" : "w-6 h-6"
      const boxShadow = isHighlighted ? "0 0 10px #3b82f6" : "0 0 4px #888"
      
      const el = document.createElement("div")
      el.className = `${sizeClass} bg-blue-500 rounded-full ${borderClass} shadow-md flex items-center justify-center text-xs relative z-20 cursor-pointer`
      el.innerText = "🙋"
      el.style.boxShadow = boxShadow
      
      // Store reference to this element for highlighting
      newVolunteerMap.set(v.vid, el)
      
      const marker = new mapboxgl.Marker(el).setLngLat([v.coords.lng, v.coords.lat]).addTo(map.current!)
      el.addEventListener("click", (e) => {
        e.stopPropagation()
        setHighlightedCluster(null)
        showVolunteerPopup(v)
      })
      markersRef.current.push(marker)
    })
    
    setSeniorMarkerElements(newSeniorMap)
    setVolunteerMarkerElements(newVolunteerMap)
  }

  // --- Popups ---
<<<<<<< HEAD
  const showSeniorPopup = (s: Senior, assessment?: string) => {
=======
  const showSeniorPopup = (s: Senior, priority?: "HIGH" | "MEDIUM" | "LOW") => {
>>>>>>> 369d9611
    if (!map.current) return
  
    if (popupRef.current) {
      popupRef.current.remove()
      popupRef.current = null
    }
  
    const lastVisit = s.last_visit ? new Date(s.last_visit).toLocaleDateString() : "N/A"
    const displayPriority = priority || "LOW"
  
    popupRef.current = new mapboxgl.Popup({
      closeOnClick: false, // Disable auto-close to prevent conflicts
      closeButton: true, // Show close button instead
      focusAfterOpen: false, // Prevent focus issues
    })
      .setLngLat([s.coords.lng, s.coords.lat])
      .setHTML(`
        <div class="p-3 min-w-[200px]">
          <h3 class="font-semibold text-sm mb-1">${s.name || s.uid}</h3>
          <div class="space-y-1 mb-2">
          <div>🏥 Physical: ${s.physical !== undefined ? wellbeingLabels[6 - s.physical] : "Unknown"}</div>
          <div>🧠 Mental: ${s.mental !== undefined ? wellbeingLabels[6 - s.mental] : "Unknown"}</div>
          <div>👥 Community: ${s.community !== undefined ? wellbeingLabels[6 - s.community] : "Unknown"}</div>
          <div>📅 Last Visit: ${lastVisit}</div>
          </div>
          <div class="px-2 py-1 bg-gray-100 rounded text-xs">${displayPriority} priority</div>
        </div>
      `)
      .addTo(map.current)
  
    popupRef.current.on("close", () => {
      popupRef.current = null
    })
  }

  const showVolunteerPopup = (v: Volunteer) => {
    if (!map.current) return

    if (popupRef.current) {
      popupRef.current.remove()
      popupRef.current = null
    }

    const assignment = assignments.find((a) => a.volunteer === v.vid)
    const available = typeof v.available === "boolean" ? v.available : v.available.length > 0

    popupRef.current = new mapboxgl.Popup({
      closeOnClick: false, // Disable auto-close to prevent conflicts
      closeButton: true, // Show close button instead
      focusAfterOpen: false, // Prevent focus issues
    })
      .setLngLat([v.coords.lng, v.coords.lat])
      .setHTML(`
        <div class="p-3 min-w-[200px]">
          <h3 class="font-semibold text-sm mb-1">${v.name || v.vid}</h3>
          <div>⭐ Skill: ${v.skill}/3</div>
          <div>${available ? "✅ Available" : "❌ Unavailable"}</div>
          ${assignment ? `<div>📍 Assigned: Cluster ${assignment.cluster}</div>` : ""}
        </div>
      `)
      .addTo(map.current)

    popupRef.current.on("close", () => {
      popupRef.current = null
    })
  }

  return (
    <div className="w-full h-[400px] relative">
      {mapError && (
        <div className="absolute inset-0 flex items-center justify-center bg-muted z-10">
          <div className="text-center p-4">
            <p className="text-destructive font-medium">Map Error:</p>
            <p className="text-sm text-muted-foreground">{mapError}</p>
          </div>
        </div>
      )}
      {!mapLoaded && !mapError && (
        <div className="absolute inset-0 flex items-center justify-center bg-muted z-10">
          <p className="text-muted-foreground">Loading map...</p>
        </div>
      )}
      <div ref={mapContainer} className="w-full h-full rounded-lg" />

      {/* Legend */}
      <div className="absolute bottom-4 left-4 bg-white p-3 rounded-lg shadow-lg z-50">
        <h4 className="text-xs font-medium mb-2">Legend</h4>
        <div className="space-y-1">
          <LegendItem color="bg-red-500" label="High Priority Senior" />
          <LegendItem color="bg-yellow-500" label="Medium Priority Senior" />
          <LegendItem color="bg-green-500" label="Low Priority Senior" />
          <LegendItem color="bg-blue-500" label="Volunteer" />
          <LegendItem color="bg-purple-500" label="Cluster" />
        </div>
        {highlightedCluster !== null && (
          <div className="mt-2 pt-2 border-t border-gray-200">
            <div className="text-xs text-purple-600 font-medium">Cluster {highlightedCluster + 1} highlighted</div>
            <div className="text-xs text-gray-500">Click elsewhere to clear</div>
          </div>
        )}
        {highlightedSeniorId && (
          <div className="mt-2 pt-2 border-t border-gray-200">
            <div className="text-xs text-purple-600 font-medium">Senior highlighted on map</div>
          </div>
        )}
        {highlightedVolunteerId && (
          <div className="mt-2 pt-2 border-t border-gray-200">
            <div className="text-xs text-blue-600 font-medium">Volunteer highlighted on map</div>
          </div>
        )}
      </div>
    </div>
  )
}

function LegendItem({ color, label }: { color: string; label: string }) {
  return (
    <div className="flex items-center gap-2">
      <div className={`w-4 h-4 ${color} rounded-full`} />
      <span className="text-xs">{label}</span>
    </div>
  )
}<|MERGE_RESOLUTION|>--- conflicted
+++ resolved
@@ -286,13 +286,10 @@
       el.addEventListener("click", (e) => {
         e.stopPropagation()
         setHighlightedCluster(null)
-<<<<<<< HEAD
         showSeniorPopup(s, assessment)
         if (onSeniorClick) onSeniorClick(s.uid)
-=======
         showSeniorPopup(s, assessment as "HIGH" | "MEDIUM" | "LOW")
         if (onSeniorClick) onSeniorClick(s.uid) // <-- Call the callback here
->>>>>>> 369d9611
       })
 
       const marker = new mapboxgl.Marker(el).setLngLat([s.coords.lng, s.coords.lat]).addTo(map.current!)
@@ -471,17 +468,14 @@
       const isInHighlightedCluster =
         highlightedCluster !== null &&
         clusters[highlightedCluster]?.seniors.some((clusterSenior) => clusterSenior.uid === s.uid)
-<<<<<<< HEAD
       const isHighlighted = s.uid === highlightedSeniorId
       const colorClass = priorityColors[assessment || "LOW"]
       const sizeClass = isInHighlightedCluster || isHighlighted ? "w-8 h-8" : "w-6 h-6"
       const borderClass = isHighlighted ? "border-4 border-purple-500" : isInHighlightedCluster ? "border-4 border-purple-500" : "border-2 border-white"
       const boxShadow = isHighlighted ? "0 0 10px #a855f7" : "0 0 4px #888"
-=======
       const colorClass = priorityColors[(assessment || "LOW") as "HIGH" | "MEDIUM" | "LOW"]
       const sizeClass = isInHighlightedCluster ? "w-8 h-8" : "w-6 h-6"
       const borderClass = isInHighlightedCluster ? "border-4 border-purple-500" : "border-2 border-white"
->>>>>>> 369d9611
 
       const el = document.createElement("div")
       el.className = `${sizeClass} ${colorClass} rounded-full ${borderClass} shadow-md cursor-pointer flex items-center justify-center text-xs relative z-20`
@@ -495,12 +489,9 @@
       el.addEventListener("click", (e) => {
         e.stopPropagation()
         setHighlightedCluster(null)
-<<<<<<< HEAD
         showSeniorPopup(s, assessment)
         if (onSeniorClick) onSeniorClick(s.uid)
-=======
         showSeniorPopup(s, assessment as "HIGH" | "MEDIUM" | "LOW")
->>>>>>> 369d9611
       })
       markersRef.current.push(marker)
     })
@@ -535,11 +526,8 @@
   }
 
   // --- Popups ---
-<<<<<<< HEAD
   const showSeniorPopup = (s: Senior, assessment?: string) => {
-=======
   const showSeniorPopup = (s: Senior, priority?: "HIGH" | "MEDIUM" | "LOW") => {
->>>>>>> 369d9611
     if (!map.current) return
   
     if (popupRef.current) {
