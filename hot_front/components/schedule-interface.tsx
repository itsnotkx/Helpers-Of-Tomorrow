"use client";

import { useState, useMemo, useEffect } from "react";
import { Card, CardContent, CardHeader, CardTitle } from "@/components/ui/card";
import { Badge } from "@/components/ui/badge";
import { Button } from "@/components/ui/button";
import { Tabs, TabsContent, TabsList, TabsTrigger } from "@/components/ui/tabs";
import { Input } from "@/components/ui/input";
import {
  CalendarDays, // new icon for "Weekly Overview"
  Calendar,
  Clock,
  User,
  MapPin,
  X,
  ChevronLeft,
  ChevronRight,
} from "lucide-react";
import {
  Sheet,
  SheetContent,
  SheetHeader,
  SheetTitle,
} from "@/components/ui/sheet";

// Interfaces remain unchanged
interface ScheduleProps {
  assignments: Array<{
    volunteer: string;
    cluster: string;
    distance: number;
  }>;
}

export function ScheduleInterface({ assignments }: ScheduleProps) {
  // helper: tell the map to zoom & highlight a volunteer
  const focusVolunteerOnMap = (vid: string) => {
    window.dispatchEvent(
      new CustomEvent("focus-volunteer", { detail: { vid } })
    );
  };

  const [schedules, setSchedules] = useState<
    Array<{
      volunteer: string;
      senior: string;
      cluster: number | string;
      date: string;
      start_time: string;
      end_time: string;
      priority_score: number;
      is_acknowledged: boolean;
    }>
  >([]);
  const [volunteers, setVolunteers] = useState<
    Array<{
      vid: string;
      name: string;
      coords: { lat: number; lng: number };
      skill: number;
      available: boolean | string[];
    }>
  >([]);
  const [seniors, setSeniors] = useState<
    Array<{
      uid: string;
      name: string;
    }>
  >([]);

  const [selectedDay, setSelectedDay] = useState<string | null>(null);
  const [isDrawerOpen, setIsDrawerOpen] = useState(false);
  const [selectedVolunteer, setSelectedVolunteer] = useState<string | null>(
    null
  );
  const [searchQuery, setSearchQuery] = useState("");

  // Format utilities
  const formatTime = (timeString: string) =>
    timeString ? timeString.split(":").slice(0, 2).join(":") : timeString;
  const formatDate = (dateString: string) => {
    if (!dateString) return dateString;
    const date = new Date(dateString);
    return `${date.getDate().toString().padStart(2, "0")}-${(
      date.getMonth() + 1
    )
      .toString()
      .padStart(2, "0")}-${date.getFullYear()}`;
  };

  // Reusable acknowledgment badge component
  const AcknowledgmentBadge = ({
    isAcknowledged,
  }: {
    isAcknowledged: boolean;
  }) => (
    <Badge
      variant={isAcknowledged ? "default" : "secondary"}
      className={
        isAcknowledged
          ? "bg-green-600 hover:bg-green-700 text-white"
          : "bg-orange-100 text-orange-700 border-orange-200"
      }
    >
      {isAcknowledged ? "Acknowledged" : "Pending"}
    </Badge>
  );

  // Reusable person info card
  const PersonCard = ({
    type,
    name,
    color,
  }: {
    type: string;
    name: string;
    color: "blue" | "red";
  }) => (
    <div
      className={`flex items-center gap-2 p-2 bg-${color}-50 rounded border-l-4 border-l-${color}-500`}
    >
      <User className={`h-4 w-4 text-${color}-600`} />
      <div>
        <div
          className={`text-xs font-medium text-${color}-700 uppercase tracking-wide`}
        >
          {type}
        </div>
        <div className={`font-medium text-${color}-900`}>{name}</div>
      </div>
    </div>
  );

  // Generate time slots (9 AM to 6 PM)
  const timeSlots = useMemo(() => {
    const slots: string[] = [];
    for (let hour = 9; hour <= 18; hour++) {
      slots.push(`${hour.toString().padStart(2, "0")}:00`);
      if (hour < 18) slots.push(`${hour.toString().padStart(2, "0")}:30`);
    }
    return slots;
  }, []);

  // Fetch from backend
  useEffect(() => {
    const fetchData = async (retryCount = 0) => {
      const MAX_RETRIES = 3;
      const RETRY_DELAY = 1000; // 1 second
      
      try {
<<<<<<< HEAD
        const BASE_URL =
          process.env.NEXT_PUBLIC_BACKEND_URL || "http://localhost:8000";

        const schedulesResponse = await fetch(`${BASE_URL}/assignments`);
=======
        const BASE_URL = process.env.NEXT_PUBLIC_BACKEND_URL || "http://localhost:8000";
        
        const schedulesResponse = await fetch(
          `${BASE_URL}/assignments`, 
          {
            method: 'GET',
            headers: {
              'Content-Type': 'application/json',
            },
            // Add timeout
            signal: AbortSignal.timeout(10000) // 10 second timeout
          }
        );
>>>>>>> 81d38ed1
        if (!schedulesResponse.ok) {
          throw new Error(`Failed to fetch schedules: ${schedulesResponse.status} ${schedulesResponse.statusText}`);
        }
        const schedulesData = await schedulesResponse.json();

<<<<<<< HEAD
        const volunteersResponse = await fetch(`${BASE_URL}/volunteers`);
=======
        const volunteersResponse = await fetch(
          `${BASE_URL}/volunteers`,
          {
            method: 'GET',
            headers: {
              'Content-Type': 'application/json',
            },
            signal: AbortSignal.timeout(10000)
          }
        );
        if (!volunteersResponse.ok) {
          throw new Error(`Failed to fetch volunteers: ${volunteersResponse.status} ${volunteersResponse.statusText}`);
        }
>>>>>>> 81d38ed1
        const volunteersData = await volunteersResponse.json();

        const seniorsResponse = await fetch(
          `${BASE_URL}/seniors`,
          {
            method: 'GET',
            headers: {
              'Content-Type': 'application/json',
            },
            signal: AbortSignal.timeout(10000)
          }
        );
        if (!seniorsResponse.ok) {
          throw new Error(`Failed to fetch seniors: ${seniorsResponse.status} ${seniorsResponse.statusText}`);
        }
        const seniorsData = await seniorsResponse.json();

        // Map database fields to component interface
        const assignmentsArray =
          schedulesData.assignments || schedulesData || [];
        const mappedSchedules = assignmentsArray.map((assignment: any) => ({
          volunteer:
            assignment.vid || assignment.volunteer_id || assignment.volunteer,
          senior: assignment.sid || assignment.senior_id || assignment.senior,
          cluster: assignment.cluster_id || assignment.cluster,
          date: assignment.date || assignment.scheduled_date,
          start_time: formatTime(assignment.start_time || "09:00"),
          end_time: formatTime(assignment.end_time || "10:00"),
          priority_score: assignment.priority_score || 1,
          is_acknowledged: assignment.is_acknowledged || false,
        }));

        setSchedules(mappedSchedules);
        setVolunteers(volunteersData.volunteers || volunteersData || []);
        setSeniors(seniorsData.seniors || seniorsData || []);
        
        console.log("Successfully fetched all data");
      } catch (error) {
        console.error(`Failed to fetch data (attempt ${retryCount + 1}):`, error);
        
        // Retry logic
        if (retryCount < MAX_RETRIES - 1) {
          console.log(`Retrying in ${RETRY_DELAY}ms...`);
          setTimeout(() => {
            fetchData(retryCount + 1);
          }, RETRY_DELAY * (retryCount + 1)); // Exponential backoff
        } else {
          console.error("All retry attempts failed. Please check your backend connection.");
          // You could set an error state here to show to the user
        }
      }
    };

    fetchData();
  }, []);

  // Helpers - simplified inline lookups
  const getVolunteerName = (vid: string) =>
    volunteers.find((v) => v.vid === vid)?.name || vid;
  const getSeniorName = (uid: string) =>
    seniors.find((s) => s.uid === uid)?.name || uid;

  // Week days (7 days from today)
  const weekDays = useMemo(() => {
    const days: Date[] = [];
    const today = new Date();
    const dayOfWeek = today.getDay(); // 0 = Sunday, 1 = Monday, etc.

    let startOfWeek: Date;

    if (dayOfWeek === 0) {
      // If today is Sunday, start from today (Sunday) and go to next Sunday
      startOfWeek = new Date(today);
    } else {
      // For any other day, get Monday of current week
      startOfWeek = new Date(today);
      const daysToMonday = 1 - dayOfWeek; // Days to get back to Monday
      startOfWeek.setDate(today.getDate() + daysToMonday);
    }

    // Generate 7 days from the start date
    for (let i = 0; i < 7; i++) {
      const date = new Date(startOfWeek);
      date.setDate(startOfWeek.getDate() + i);
      days.push(date);
    }
    return days;
  }, []);

  const weekRangeLabel = useMemo(() => {
    const start = weekDays[0];
    const end = weekDays[weekDays.length - 1];
    if (!start || !end) return "";
    const fmt = (d: Date) =>
      d.toLocaleDateString("en-SG", { day: "numeric", month: "short" });
    return `${fmt(start)} – ${fmt(end)}`;
  }, [weekDays]);

  // Schedules grouped by date
  const weekSchedules = useMemo(() => {
    const weekData: Record<string, typeof schedules> = {};
    weekDays.forEach((day) => {
      const dayKey = day.toISOString().split("T")[0];
      weekData[dayKey] = schedules.filter((s) => {
        const scheduleDate = s.date;
        return scheduleDate === dayKey || scheduleDate?.startsWith(dayKey);
      });
    });
    return weekData;
  }, [schedules, weekDays]);

  const openDayDrawer = (dayKey: string) => {
    setSelectedDay(dayKey);
    setIsDrawerOpen(true);
  };

  // Drawer day navigation (within this week)
  const changeDay = (delta: number) => {
    if (!selectedDay) return;
    const idx = weekDays.findIndex(
      (d) => d.toISOString().split("T")[0] === selectedDay
    );
    if (idx === -1) return;
    const newIdx = idx + delta;
    if (newIdx < 0 || newIdx >= weekDays.length) return;
    setSelectedDay(weekDays[newIdx].toISOString().split("T")[0]);
  };

  const selectedDateObj = selectedDay ? new Date(selectedDay) : null;
  const selectedIndex = selectedDay
    ? weekDays.findIndex((d) => d.toISOString().split("T")[0] === selectedDay)
    : -1;

  // Simplified weekly assignment helpers
  const getVolunteerWeeklyAssignments = (volunteerId: string) => {
    const weekDayKeys = weekDays.map((day) => day.toISOString().split("T")[0]);
    return schedules.filter(
      (s) =>
        s.volunteer === volunteerId &&
        weekDayKeys.includes(s.date?.split("T")[0])
    ).length;
  };
  const isVolunteerActiveThisWeek = (volunteerId: string) =>
    getVolunteerWeeklyAssignments(volunteerId) > 0;

  // Filter volunteer schedules to current week only
  const getVolunteerWeeklySchedules = (volunteerId: string) => {
    const weekDayKeys = weekDays.map((day) => day.toISOString().split("T")[0]);
    return schedules.filter(
      (s) =>
        s.volunteer === volunteerId &&
        weekDayKeys.includes(s.date?.split("T")[0])
    );
  };

  return (
    <div className="">
      <Tabs defaultValue="weekly" className="w-full gap-0">
        <TabsList className="grid w-full grid-cols-2 rounded-none">
          <TabsTrigger value="weekly">Weekly Overview</TabsTrigger>
          <TabsTrigger value="volunteers">By Volunteer</TabsTrigger>
        </TabsList>

        {/* Weekly Overview */}
        <TabsContent value="weekly">
          <Card className="rounded-t-none border-none">
            <CardHeader>
              <CardTitle className="flex items-center gap-2">
                <CalendarDays className="h-5 w-5" />
                Weekly Overview
              </CardTitle>
            </CardHeader>
            <CardContent>
              <div className="grid grid-cols-2 sm:grid-cols-3 md:grid-cols-4 lg:grid-cols-7 gap-2">
                {weekDays.map((day, index) => {
                  const dayKey = day.toISOString().split("T")[0];
                  const daySchedules = weekSchedules[dayKey] || [];
                  const isToday =
                    day.toDateString() === new Date().toDateString();

                  return (
                    <Card
                      key={index}
                      className={`p-3 border rounded-lg cursor-pointer transition-all hover:shadow-sm ${
                        isToday ? "bg-primary/10 border-primary" : "bg-card"
                      }`}
                      onClick={() => openDayDrawer(dayKey)}
                    >
                      <div className="text-center mb-2">
                        <div className="text-sm font-medium">
                          {day.toLocaleDateString("en-SG", {
                            weekday: "short",
                          })}
                        </div>
                        <div className="text-xs text-muted-foreground">
                          {day.getDate()}
                        </div>
                      </div>

                      {/* Collapsed summary */}
                      {daySchedules.length === 0 ? (
                        <div className="text-xs text-muted-foreground text-center py-2">
                          No visits
                        </div>
                      ) : (
                        <>
                          <div className="text-xs font-medium text-center mb-1">
                            {daySchedules.length} visits
                          </div>
                          {daySchedules.slice(0, 3).map((schedule, idx) => (
                            <div
                              key={idx}
                              className="text-xs p-1 bg-muted rounded text-center"
                            >
                              <div>{formatTime(schedule.start_time)}</div>
                              <div className="text-muted-foreground">
                                {getSeniorName(schedule.senior)}
                              </div>
                            </div>
                          ))}
                          {daySchedules.length > 3 && (
                            <div className="text-xs text-muted-foreground text-center">
                              +{daySchedules.length - 3} more
                            </div>
                          )}
                        </>
                      )}
                    </Card>
                  );
                })}
              </div>
            </CardContent>
          </Card>

          {/* Drawer for daily details */}
          <Sheet open={isDrawerOpen} onOpenChange={setIsDrawerOpen}>
            <SheetContent
              side="right"
              // Full-screen drawer + clean padding
              className="w-screen sm:max-w-[100vw] p-0 overflow-y-auto"
            >
              {/* Sticky header inside drawer */}
              <div className="sticky top-0 z-10 border-b bg-background/95 backdrop-blur supports-[backdrop-filter]:bg-background/60">
                <div className="mx-auto max-w-3xl px-4 md:px-6">
                  <SheetHeader>
                    <SheetTitle className="flex items-center justify-between py-4">
                      <div className="flex items-center gap-2">
                        <Button
                          variant="ghost"
                          size="icon"
                          className="mr-1"
                          onClick={() => changeDay(-1)}
                          disabled={selectedIndex <= 0}
                        >
                          <ChevronLeft className="h-4 w-4" />
                        </Button>
                        <div className="flex flex-col">
                          <span className="text-base md:text-lg font-semibold">
                            {selectedDateObj &&
                              selectedDateObj.toLocaleDateString("en-SG", {
                                weekday: "long",
                                day: "numeric",
                                month: "short",
                              })}
                          </span>
                          <span className="text-xs text-muted-foreground">
                            {weekRangeLabel}
                            {selectedVolunteer
                              ? ` • ${getVolunteerName(selectedVolunteer)}`
                              : ""}
                          </span>
                        </div>
                      </div>

                      <div className="flex items-center gap-2">
                        <Button
                          variant="ghost"
                          size="icon"
                          onClick={() => changeDay(1)}
                          disabled={selectedIndex >= weekDays.length - 1}
                        >
                          <ChevronRight className="h-4 w-4" />
                        </Button>
                        <Button
                          variant="ghost"
                          size="icon"
                          onClick={() => setIsDrawerOpen(false)}
                        >
                          <X className="h-4 w-4" />
                        </Button>
                      </div>
                    </SheetTitle>
                  </SheetHeader>
                </div>
              </div>

              {/* Drawer body */}
              <div className="mx-auto w-full max-w-3xl px-4 md:px-6 pb-12 pt-4">
                <div className="space-y-2">
                  {selectedDay &&
                    timeSlots.map((timeSlot) => {
                      const schedulesAtTime = (
                        weekSchedules[selectedDay] || []
                      ).filter((s) => formatTime(s.start_time) === timeSlot);
                      return (
                        <div
                          key={timeSlot}
                          className="flex items-start gap-4 p-3 md:p-4 border-b border-border/50"
                        >
                          <div className="w-16 text-sm font-medium text-muted-foreground flex items-center gap-1">
                            <Clock className="h-3 w-3" />
                            {timeSlot}
                          </div>
                          <div className="flex-1">
                            {schedulesAtTime.length === 0 ? (
                              <div className="text-sm text-muted-foreground italic">
                                No visits scheduled
                              </div>
                            ) : (
                              <div className="space-y-2">
                                {schedulesAtTime.map((schedule, idx) => (
                                  <div
                                    key={idx}
                                    className="p-4 bg-muted/40 rounded-lg hover:bg-muted/60 transition-colors border border-border/30"
                                  >
                                    {/* Time and cluster header */}
                                    <div className="flex items-center justify-between mb-3">
                                      <div className="flex items-center gap-2">
                                        <Clock className="h-4 w-4 text-muted-foreground" />
                                        <span className="text-sm font-medium">
                                          {formatTime(schedule.start_time)} –{" "}
                                          {formatTime(schedule.end_time)}
                                        </span>
                                      </div>
                                      <div className="flex items-center gap-2">
                                        <MapPin className="h-4 w-4 text-chart-2" />
                                        <Badge variant="outline">
                                          Cluster {schedule.cluster}
                                        </Badge>
                                      </div>
                                    </div>

                                    {/* Volunteer and Senior info */}
                                    <div className="grid grid-cols-1 md:grid-cols-2 gap-3">
                                      <PersonCard
                                        type="Volunteer"
                                        name={getVolunteerName(
                                          schedule.volunteer
                                        )}
                                        color="blue"
                                      />
                                      <PersonCard
                                        type="Senior"
                                        name={getSeniorName(schedule.senior)}
                                        color="red"
                                      />
                                    </div>

                                    {/* Acknowledgement Status */}
                                    <div className="mt-3 pt-3 border-t border-border/20">
                                      <div className="flex items-center justify-between">
                                        <span className="text-xs text-muted-foreground">
                                          Acknowledgement Status:
                                        </span>
                                        <AcknowledgmentBadge
                                          isAcknowledged={
                                            schedule.is_acknowledged
                                          }
                                        />
                                      </div>
                                    </div>
                                  </div>
                                ))}
                              </div>
                            )}
                          </div>
                        </div>
                      );
                    })}
                </div>
              </div>
            </SheetContent>
          </Sheet>
        </TabsContent>

        {/* Volunteers */}
        <TabsContent value="volunteers">
          <Card className="rounded-t-none border-none">
            <CardHeader>
              <CardTitle className="flex items-center gap-2">
                <User className="h-5 w-5" /> Volunteer Schedules
              </CardTitle>
            </CardHeader>
            <CardContent>
              {/* Search bar */}
              <div className="mb-4">
                <Input
                  placeholder="Search volunteers by name..."
                  value={searchQuery}
                  onChange={(e) => setSearchQuery(e.target.value)}
                />
              </div>

              {/* Volunteer selector */}
              <div className="flex flex-wrap gap-2 mb-4">
                <Button
                  variant={selectedVolunteer === null ? "default" : "outline"}
                  size="sm"
                  onClick={() => setSelectedVolunteer(null)}
                >
                  All Volunteers
                </Button>
                {volunteers
                  .filter((v) =>
                    v.name.toLowerCase().includes(searchQuery.toLowerCase())
                  )
                  .map((volunteer) => (
                    <Button
                      key={volunteer.vid}
                      variant={
                        selectedVolunteer === volunteer.vid
                          ? "default"
                          : "outline"
                      }
                      size="sm"
                      onClick={() => {
                        setSelectedVolunteer(volunteer.vid);
                        focusVolunteerOnMap(volunteer.vid); // NEW
                      }}
                    >
                      {volunteer.name}
                    </Button>
                  ))}
              </div>

              {/* Volunteer schedules */}
              <div className="space-y-4">
                {volunteers
                  .filter(
                    (vol) =>
                      (selectedVolunteer === null ||
                        vol.vid === selectedVolunteer) &&
                      vol.name.toLowerCase().includes(searchQuery.toLowerCase())
                  )
                  .map((volunteer) => {
                    const volunteerSchedules = getVolunteerWeeklySchedules(
                      volunteer.vid
                    );
                    const weeklyAssignments = getVolunteerWeeklyAssignments(
                      volunteer.vid
                    );
                    const isActive = isVolunteerActiveThisWeek(volunteer.vid);

                    return (
                      <Card key={volunteer.vid}>
                        <CardHeader className="pb-3">
                          <div className="flex items-center justify-between">
                            <div className="flex items-center gap-3">
                              <div className="w-8 h-8 bg-chart-4 rounded-full flex items-center justify-center">
                                <User className="h-4 w-4 text-white" />
                              </div>
                              <div>
                                <h4 className="font-medium">
                                  {volunteer.name}
                                </h4>
                                <p className="text-sm text-muted-foreground">
                                  {weeklyAssignments > 0
                                    ? `${weeklyAssignments} assignment${
                                        weeklyAssignments > 1 ? "s" : ""
                                      } this week`
                                    : "No assignment"}
                                </p>
                              </div>
                            </div>
                            <Badge
                              variant={isActive ? "default" : "secondary"}
                              className={
                                isActive
                                  ? "bg-green-600 hover:bg-green-700 text-white"
                                  : "bg-gray-400 hover:bg-gray-500 text-white"
                              }
                            >
                              {isActive ? "Active" : "Inactive"}
                            </Badge>
                          </div>
                        </CardHeader>
                        <CardContent>
                          {volunteerSchedules.length === 0 ? (
                            <p className="text-muted-foreground text-center py-4">
                              No scheduled visits
                            </p>
                          ) : (
                            <div className="space-y-2">
                              {volunteerSchedules.map((schedule, idx) => (
                                <div
                                  key={idx}
                                  className="flex items-center justify-between p-2 bg-muted/30 rounded"
                                >
                                  <div className="flex items-center gap-2">
                                    <Calendar className="h-4 w-4 text-muted-foreground" />
                                    <span className="text-sm">
                                      {formatDate(schedule.date)}
                                    </span>
                                    <Clock className="h-4 w-4 text-muted-foreground ml-2" />
                                    <span className="text-sm">
                                      {formatTime(schedule.start_time)}
                                    </span>
                                    <User className="h-4 w-4 text-muted-foreground ml-2" />
                                    <span className="text-sm">
                                      {getSeniorName(schedule.senior)}
                                    </span>
                                  </div>
                                  <div className="flex items-center gap-2">
                                    <Badge variant="outline">
                                      Cluster: {schedule.cluster}
                                    </Badge>
                                    <AcknowledgmentBadge
                                      isAcknowledged={schedule.is_acknowledged}
                                    />
                                  </div>
                                </div>
                              ))}
                            </div>
                          )}
                        </CardContent>
                      </Card>
                    );
                  })}
              </div>
            </CardContent>
          </Card>
        </TabsContent>
      </Tabs>
    </div>
  );
}<|MERGE_RESOLUTION|>--- conflicted
+++ resolved
@@ -148,12 +148,6 @@
       const RETRY_DELAY = 1000; // 1 second
       
       try {
-<<<<<<< HEAD
-        const BASE_URL =
-          process.env.NEXT_PUBLIC_BACKEND_URL || "http://localhost:8000";
-
-        const schedulesResponse = await fetch(`${BASE_URL}/assignments`);
-=======
         const BASE_URL = process.env.NEXT_PUBLIC_BACKEND_URL || "http://localhost:8000";
         
         const schedulesResponse = await fetch(
@@ -167,15 +161,11 @@
             signal: AbortSignal.timeout(10000) // 10 second timeout
           }
         );
->>>>>>> 81d38ed1
         if (!schedulesResponse.ok) {
           throw new Error(`Failed to fetch schedules: ${schedulesResponse.status} ${schedulesResponse.statusText}`);
         }
         const schedulesData = await schedulesResponse.json();
 
-<<<<<<< HEAD
-        const volunteersResponse = await fetch(`${BASE_URL}/volunteers`);
-=======
         const volunteersResponse = await fetch(
           `${BASE_URL}/volunteers`,
           {
@@ -189,7 +179,6 @@
         if (!volunteersResponse.ok) {
           throw new Error(`Failed to fetch volunteers: ${volunteersResponse.status} ${volunteersResponse.statusText}`);
         }
->>>>>>> 81d38ed1
         const volunteersData = await volunteersResponse.json();
 
         const seniorsResponse = await fetch(
