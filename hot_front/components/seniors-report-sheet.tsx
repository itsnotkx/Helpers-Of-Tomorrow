--- conflicted
+++ resolved
@@ -179,9 +179,6 @@
     setShowWellbeingDialog(seniorId);
 
     // Auto-select the first available option that's different from current
-<<<<<<< HEAD
-    const wellbeingOptions = [1, 2, 3] as const;
-=======
     let firstAvailableOption: number;
     if (currentWellbeing == 1) {
       firstAvailableOption = 1; // Poor (High Risk)
@@ -190,10 +187,7 @@
     } else {
       firstAvailableOption = 3; // Good (Low Risk)
     }
->>>>>>> 67c38581
-
-    // Auto-select the first option that's not the current one
-    const firstAvailableOption = wellbeingOptions.find(opt => opt !== currentWellbeing)!;
+
     setSelectedWellbeing(firstAvailableOption);
   };
 
